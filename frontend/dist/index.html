<!DOCTYPE html>
<html lang="en">
  <head>
    <meta charset="UTF-8" />
    <link rel="icon" type="image/svg+xml" href="/favicon.ico" />
    <meta name="viewport" content="width=device-width, initial-scale=1.0" />
    <title>Windows System Management</title>
<<<<<<< HEAD
    <script type="module" crossorigin src="/assets/index-9e0666b2.js"></script>
=======
    <script type="module" crossorigin src="/assets/index-86a14d96.js"></script>
    <link rel="stylesheet" href="/assets/index-e9ecb010.css">
>>>>>>> 7a5a244e
  </head>
  <body>
    <div id="root"></div>
    
  </body>
</html>
<|MERGE_RESOLUTION|>--- conflicted
+++ resolved
@@ -1,19 +1,15 @@
-<!DOCTYPE html>
-<html lang="en">
-  <head>
-    <meta charset="UTF-8" />
-    <link rel="icon" type="image/svg+xml" href="/favicon.ico" />
-    <meta name="viewport" content="width=device-width, initial-scale=1.0" />
-    <title>Windows System Management</title>
-<<<<<<< HEAD
-    <script type="module" crossorigin src="/assets/index-9e0666b2.js"></script>
-=======
+<!DOCTYPE html>
+<html lang="en">
+  <head>
+    <meta charset="UTF-8" />
+    <link rel="icon" type="image/svg+xml" href="/favicon.ico" />
+    <meta name="viewport" content="width=device-width, initial-scale=1.0" />
+    <title>Windows System Management</title>
     <script type="module" crossorigin src="/assets/index-86a14d96.js"></script>
     <link rel="stylesheet" href="/assets/index-e9ecb010.css">
->>>>>>> 7a5a244e
-  </head>
-  <body>
-    <div id="root"></div>
-    
-  </body>
-</html>
+  </head>
+  <body>
+    <div id="root"></div>
+    
+  </body>
+</html>